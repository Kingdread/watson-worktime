import datetime
import re
from collections.abc import Iterator
from typing import Optional

import click

from .config import Config
from .data import load_frames, Day, Calendar, Weekday

DEFAULT_PERIOD = datetime.timedelta(days=7)
SECS_PER_HOUR = 60 * 60

def print_total_compact(total: datetime.timedelta):
    units = [(60, 'm'), (60, 'h'), (24, 'd'), (365, 'y')]
    ret_unit = 's'
    value = abs(total.total_seconds())
    for factor, unit in units:
        if value > 60:
            ret_unit = unit
            value = value / factor
        else:
            break
    return f'{round(value, 2)}{ret_unit}'

def print_total_exact(total: datetime.timedelta, hours_per_day: datetime.timedelta):
    full_workdays = 0
    remainder = total

    while remainder > hours_per_day:
        remainder -= hours_per_day
        full_workdays += 1

    if full_workdays > 0:
        return f'{full_workdays} Workdays and {remainder}'
    else:
        return f'{remainder}'

def print_total(config: Config, total: datetime.timedelta):
    if config.total_format() == 'exact':
        return print_total_exact(total, config.worktime_per_day())
    else:
        return print_total_compact(total)

class Date(click.ParamType):
    name = "date"

    def convert(self, value, param, ctx):
        if value is None:
            return None

        if isinstance(value, Date):
            return value

        return datetime.date.fromisoformat(value)


class TimeDelta(click.ParamType):
    name = "period"

    def convert(self, value, param, ctx):
        if value is None:
            return None

        if isinstance(value, TimeDelta):
            return value

        matcher = re.compile(r"^(((?P<days>\d+)\s*d(ays)?))|((?P<weeks>\d+)\s*w(eeks)?)$")
        match = matcher.match(value)

        if not match:
            self.fail("Invalid period", param, ctx)

        result = datetime.timedelta()
        if match.group("days"):
            result += datetime.timedelta(days=int(match.group("days")))
        if match.group("weeks"):
            result += datetime.timedelta(days=7*int(match.group("weeks")))
        return result


@click.group()
@click.pass_context
def cli(ctx):
    ctx.obj = Config()
    ctx.obj.load()


@cli.group("vacation")
def vacation():
    pass


@vacation.command("list")
@click.pass_context
def vacation_list(ctx: click.Context):
    """Lists the vacation days that watson-worktime knows about."""
    config: Config = ctx.obj
    days = list(config.vacation())
    days.sort()
    for day in days:
        echo_date = click.style(day.strftime("%Y-%m-%d"), fg="cyan", bold=True)
        click.echo(echo_date)

    current_days = [day for day in days if day.year == datetime.datetime.now().year]
    click.echo("------")
    echo_taken = click.style(f"Vacation days taken: {len(current_days)}", fg="green", bold=True)
    echo_remaining = click.style(f"Vacation days remaining: {config.vacation_per_year() - len(current_days)}", fg="yellow", bold=True)
    click.echo(echo_taken)
    click.echo(echo_remaining)

@vacation.command("add")
@click.option("--from", "from_", type=Date(), help="Start day of vacation")
@click.option("--to", type=Date(), help="End day of vacation")
@click.argument("day", nargs=-1, type=Date())
@click.pass_context
def vacation_add(
    ctx: click.Context,
    day: list[datetime.date],
    from_: Optional[datetime.date],
    to: Optional[datetime.date],
):
    """Adds a vacation day."""
    config: Config = ctx.obj
    frames = load_frames(include_current=False)
    calendar = Calendar(frames)

    day = list(day)

    if from_ is not None and to is not None:
        try:
            period_start, period_end = get_period(config, from_, to, None, False)
        except ValueError as exc:
            ctx.fail(str(exc))

        for date in iterdays(period_start, period_end):
            cur_day = calendar[date]
            # We use show_day as a heuristic to decide whether we should add
            # the day as a vacation day. This way we automatically ignore
            # holidays and non-work days.
            if show_day(cur_day, config):
                day.append(cur_day.get_date())
    elif from_ or to:
        ctx.fail("Need both, --from and --to!")

    for vacation_day in day:
        config.add_vacation(vacation_day)
    config.save()


@vacation.command("del")
@click.option("--from", "from_", type=Date(), help="Start day of vacation")
@click.option("--to", type=Date(), help="End day of vacation")
@click.argument("day", nargs=-1, type=Date())
@click.pass_context
def vacation_del(
    ctx: click.Context,
    day: list[datetime.date],
    from_: Optional[datetime.date],
    to: Optional[datetime.date],
):
    """Deletes a vacation day."""
    config: Config = ctx.obj
    day = list(day)

    if from_ is not None and to is not None:
        try:
            period_start, period_end = get_period(config, from_, to, None, False)
        except ValueError as exc:
            ctx.fail(str(exc))
        day.extend(iterdays(period_start, period_end))
    elif from_ or to:
        ctx.fail("Need both, --from and --to!")

    for vacation_day in day:
        try:
            config.remove_vacation(vacation_day)
        except KeyError:
            pass
    config.save()


@cli.command("report")
@click.option("--from", "from_", type=Date(), help="Start day to report")
@click.option("--to", type=Date(), help="End day to report")
@click.option("--period", type=TimeDelta(), help="Period to report")
@click.option("--workweek", is_flag=True, help="Show the current workweek")
@click.option("--current", "-c", is_flag=True, help="Include the current frame")
@click.pass_context
def report(
    ctx: click.Context,
    from_: Optional[datetime.date],
    to: Optional[datetime.date],
    period: Optional[datetime.timedelta],
    workweek: bool,
    current: bool,
):
    """Reports the worktime (and overtime) for the given time period."""
    config: Config = ctx.obj
    frames = load_frames(include_current=current)
    calendar = Calendar(frames)

    try:
        period_start, period_end = get_period(config, from_, to, period, workweek)
    except ValueError as exc:
        ctx.fail(str(exc))

    total_overtime = datetime.timedelta(0)

    for date in iterdays(period_start, period_end):
        day = calendar[date]
        if not show_day(day, config):
            continue

        echo_name = click.style(day.date.strftime("%a"), fg="cyan")
        echo_date = click.style(day.date.strftime("%Y-%m-%d"), fg="cyan", bold=True)
        echo_worktime = click.style(str(day.worktime), fg="green")

        expected = day.expected_worktime(config)
        overtime = day.worktime - expected
        if day.worktime == expected:
            echo_overtime = "+0"
        elif day.worktime > expected:
            echo_overtime = click.style("+" + str(overtime), fg="yellow")
        else:
            echo_overtime = click.style("-" + str(abs(overtime)), fg="red")
        total_overtime += overtime
        click.echo(f"Day {echo_name} {echo_date}: {echo_worktime} {echo_overtime}")

    if total_overtime > datetime.timedelta(0):
<<<<<<< HEAD
        echo_total = click.style("+" + print_total(config, total_overtime), fg="yellow")
    else:
        echo_total = click.style("-" + print_total(config, total_overtime), fg="red")
=======
        overtime_hours = total_overtime.total_seconds() / SECS_PER_HOUR
        echo_total = click.style(f"+{overtime_hours:.1f}", fg="yellow")
    else:
        undertime_hours = abs(total_overtime.total_seconds()) / SECS_PER_HOUR
        echo_total = click.style(f"-{undertime_hours:.1f}", fg="red")
>>>>>>> 9b2152ab
    click.echo("------")
    click.echo(f"Total: {echo_total}")


def get_period(
    config: Config,
    from_: Optional[datetime.date],
    to: Optional[datetime.date],
    period: Optional[datetime.timedelta],
    workweek: bool,
) -> tuple[datetime.date, datetime.date]:
    if workweek:
        if from_ or to:
            raise ValueError("Cannot give --from/--to when using --workweek")

        first_dow = config.workdays()[0]
        period_end = datetime.date.today()
        period_start = period_end
        while Weekday.from_date(period_start) != first_dow:
            period_start -= datetime.timedelta(days=1)

    else:
        if from_ is not None and to is not None and period is not None:
            raise ValueError("Cannot give all of --from, --to and --period")
        period_end = to or datetime.date.today()
        if from_ is not None:
            period_start = from_
        elif period is not None:
            period_start = period_end - period
        elif config.inception():
            period_start = config.inception()
        else:
            period_start = period_end - DEFAULT_PERIOD
    return (period_start, period_end)


def iterdays(start: datetime.date, stop: datetime.date) -> Iterator[datetime.date]:
    current = start
    while current <= stop:
        yield current
        current += datetime.timedelta(days=1)


def show_day(day: Day, config: Config) -> bool:
    """Determines whether the given day should be shown."""
    # Always show days on which work has been done
    if day.worktime:
        return True

    # Hide days on which we're not expected to work
    if not day.expected_worktime(config):
        return False

    return True


__all__ = ["cli", "report"]<|MERGE_RESOLUTION|>--- conflicted
+++ resolved
@@ -228,17 +228,9 @@
         click.echo(f"Day {echo_name} {echo_date}: {echo_worktime} {echo_overtime}")
 
     if total_overtime > datetime.timedelta(0):
-<<<<<<< HEAD
         echo_total = click.style("+" + print_total(config, total_overtime), fg="yellow")
     else:
         echo_total = click.style("-" + print_total(config, total_overtime), fg="red")
-=======
-        overtime_hours = total_overtime.total_seconds() / SECS_PER_HOUR
-        echo_total = click.style(f"+{overtime_hours:.1f}", fg="yellow")
-    else:
-        undertime_hours = abs(total_overtime.total_seconds()) / SECS_PER_HOUR
-        echo_total = click.style(f"-{undertime_hours:.1f}", fg="red")
->>>>>>> 9b2152ab
     click.echo("------")
     click.echo(f"Total: {echo_total}")
 
