import copy
import datetime
import tomllib
from typing import Optional

import holidays
from holidays.holiday_base import HolidayBase

from .data import watson_dir, Weekday


DEFAULT_CONFIG = {
    "country": "DE",
    "state": "BW",
    "hours-per-day": 8,
    "workdays": ["monday", "tuesday", "wednesday", "thursday", "friday"],
    "vacation-per-year": 30,
<<<<<<< HEAD
    "inception": datetime.date.fromisoformat('1970-01-01'),
    "total-format": "exact"
=======
>>>>>>> 9b2152ab
}


class Config:
    def __init__(self):
        self.data = copy.copy(DEFAULT_CONFIG)
        self.vacation_days = set()

    def load(self):
        self._load_config()
        self._load_vacation()

    def _load_config(self):
        path = watson_dir() / "worktime.toml"
        try:
            with open(path, "rb") as reader:
                data = tomllib.load(reader)
        except FileNotFoundError:
            pass
        else:
            self.data.update(data)

    def _load_vacation(self):
        path = watson_dir() / "vacation-days"
        try:
            with open(path) as reader:
                for line in reader:
                    day = datetime.date.fromisoformat(line.strip())
                    self.vacation_days.add(day)
        except FileNotFoundError:
            pass

    def save(self):
        self._save_vacation()

    def _save_vacation(self):
        path = watson_dir() / "vacation-days"
        path.write_text("\n".join(day.isoformat() for day in self.vacation()))

    def worktime_per_day(self) -> datetime.timedelta:
        return datetime.timedelta(hours=self.data["hours-per-day"])

    def country(self) -> str:
        return self.data["country"]

    def subdiv(self) -> Optional[str]:
        return self.data["state"]

    def holidays(self) -> HolidayBase:
        return holidays.country_holidays(self.country(), subdiv=self.subdiv())

    def vacation(self) -> set[datetime.date]:
        return self.vacation_days

    def add_vacation(self, day: datetime.date):
        self.vacation_days.add(day)

    def remove_vacation(self, day: datetime.date):
        self.vacation_days.remove(day)

    def workdays(self) -> list[Weekday]:
        return [Weekday.from_str(value) for value in self.data["workdays"]]

    def inception(self) -> Optional[datetime.date]:
        if "inception" in self.data:
            return self.data["inception"]
        return None

    def vacation_per_year(self) -> int:
        return self.data["vacation-per-year"]

    def total_format(self) -> str:
        return self.data["total-format"]<|MERGE_RESOLUTION|>--- conflicted
+++ resolved
@@ -15,11 +15,7 @@
     "hours-per-day": 8,
     "workdays": ["monday", "tuesday", "wednesday", "thursday", "friday"],
     "vacation-per-year": 30,
-<<<<<<< HEAD
-    "inception": datetime.date.fromisoformat('1970-01-01'),
     "total-format": "exact"
-=======
->>>>>>> 9b2152ab
 }
 
 
